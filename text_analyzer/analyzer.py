--- conflicted
+++ resolved
@@ -6,17 +6,12 @@
 """
 
 import os
+import re
+import string
 import re
 import string
 from pathlib import Path
 from collections import Counter
-<<<<<<< HEAD
-=======
-
-# =============================================================================
-# FILE I/O FUNCTIONS (Module 3B)
-# =============================================================================
->>>>>>> 02ce7260
 
 def validate_file_path(filename):
     """Validate that a file path is safe and accessible."""
@@ -149,7 +144,6 @@
     """Clean and preprocess text for analysis."""
     if not text or not isinstance(text, str):
         return ""
-<<<<<<< HEAD
     
     cleaned = text.lower()
     cleaned = ' '.join(cleaned.split())
@@ -576,554 +570,6 @@
     except Exception as e:
         print(f"❌ Display error: {e}")
         display_summary(results)  # Fallback to summary
-=======
-    
-    cleaned = text.lower()
-    cleaned = ' '.join(cleaned.split())
-    cleaned = re.sub(r'[^\w\s.,!?;:-]', '', cleaned)
-    
-    return cleaned
-
-def clean_text_for_words(text):
-    """Clean text specifically for word analysis (removes punctuation)."""
-    if not text:
-        return ""
-    
-    translator = str.maketrans('', '', string.punctuation)
-    cleaned = text.translate(translator)
-    cleaned = ' '.join(cleaned.split())
-    
-    return cleaned.lower()
-
-def count_words(text):
-    """Count word frequencies in text."""
-    if not text:
-        return Counter()
-    
-    cleaned_text = clean_text_for_words(text)
-    words = cleaned_text.split()
-    words = [word for word in words if len(word) > 0]
-    word_counts = Counter(words)
-    
-    return word_counts
-
-def get_unique_words(text):
-    """Get list of unique words in text."""
-    word_counts = count_words(text)
-    return sorted(word_counts.keys())
-
-def get_word_count_stats(word_counts):
-    """Calculate statistics from word counts."""
-    if not word_counts:
-        return {
-            'total_words': 0,
-            'unique_words': 0,
-            'most_common': [],
-            'average_frequency': 0
-        }
-    
-    total_words = sum(word_counts.values())
-    unique_words = len(word_counts)
-    most_common = word_counts.most_common(5)
-    average_frequency = total_words / unique_words if unique_words > 0 else 0
-    
-    return {
-        'total_words': total_words,
-        'unique_words': unique_words,
-        'most_common': most_common,
-        'average_frequency': round(average_frequency, 2)
-    }
-
-def count_sentences(text):
-    """Count sentences in text."""
-    if not text:
-        return 0
-    
-    sentences = re.split(r'[.!?]+', text)
-    sentences = [s.strip() for s in sentences if s.strip()]
-    
-    return len(sentences)
-
-def analyze_sentences(text):
-    """Analyze sentence structure in text."""
-    if not text:
-        return {
-            'sentence_count': 0,
-            'average_words_per_sentence': 0,
-            'longest_sentence': '',
-            'shortest_sentence': ''
-        }
-    
-    sentences = re.split(r'[.!?]+', text)
-    sentences = [s.strip() for s in sentences if s.strip()]
-    
-    if not sentences:
-        return {
-            'sentence_count': 0,
-            'average_words_per_sentence': 0,
-            'longest_sentence': '',
-            'shortest_sentence': ''
-        }
-    
-    sentence_word_counts = []
-    for sentence in sentences:
-        words = clean_text_for_words(sentence).split()
-        sentence_word_counts.append(len(words))
-    
-    average_words = sum(sentence_word_counts) / len(sentence_word_counts)
-    
-    longest_idx = sentence_word_counts.index(max(sentence_word_counts))
-    shortest_idx = sentence_word_counts.index(min(sentence_word_counts))
-    
-    return {
-        'sentence_count': len(sentences),
-        'average_words_per_sentence': round(average_words, 1),
-        'longest_sentence': sentences[longest_idx].strip(),
-        'shortest_sentence': sentences[shortest_idx].strip()
-    }
-
-def analyze_text_complete(text):
-    """Complete text analysis pipeline."""
-    if not text:
-        return {
-            'error': 'No text provided for analysis',
-            'word_analysis': {},
-            'sentence_analysis': {},
-            'general_stats': {}
-        }
-    
-    try:
-        word_counts = count_words(text)
-        word_stats = get_word_count_stats(word_counts)
-        unique_words = get_unique_words(text)
-        
-        sentence_stats = analyze_sentences(text)
-        
-        char_count = len(text)
-        char_count_no_spaces = len(text.replace(' ', ''))
-        
-        general_stats = {
-            'character_count': char_count,
-            'character_count_no_spaces': char_count_no_spaces,
-            'word_count': word_stats['total_words'],
-            'sentence_count': sentence_stats['sentence_count'],
-            'paragraph_count': len([p for p in text.split('\n\n') if p.strip()])
-        }
-        
-        return {
-            'word_analysis': {
-                'word_frequencies': dict(word_counts.most_common(10)),
-                'statistics': word_stats,
-                'unique_words_sample': unique_words[:10]
-            },
-            'sentence_analysis': sentence_stats,
-            'general_stats': general_stats,
-            'original_text': text  # Store for readability analysis
-        }
-        
-    except Exception as e:
-        return {
-            'error': f'Analysis failed: {str(e)}',
-            'word_analysis': {},
-            'sentence_analysis': {},
-            'general_stats': {}
-        }
-
-# =============================================================================
-# ANALYSIS & DISPLAY FUNCTIONS (Module 3D)
-# =============================================================================
-
-def calculate_readability_stats(text, word_counts, sentence_analysis):
-    """Calculate readability and complexity statistics."""
-    if not text or not word_counts:
-        return {
-            'avg_word_length': 0,
-            'complexity_score': 0,
-            'readability_level': 'Unknown'
-        }
-    
-    total_chars = sum(len(word) * count for word, count in word_counts.items())
-    total_words = sum(word_counts.values())
-    avg_word_length = total_chars / total_words if total_words > 0 else 0
-    
-    avg_sentence_length = sentence_analysis.get('average_words_per_sentence', 0)
-    complexity_score = (avg_word_length * 0.6) + (avg_sentence_length * 0.4)
-    
-    if complexity_score < 8:
-        readability_level = 'Easy'
-    elif complexity_score < 12:
-        readability_level = 'Moderate'
-    elif complexity_score < 16:
-        readability_level = 'Difficult'
-    else:
-        readability_level = 'Very Difficult'
-    
-    return {
-        'avg_word_length': round(avg_word_length, 1),
-        'complexity_score': round(complexity_score, 1),
-        'readability_level': readability_level
-    }
-
-def find_interesting_patterns(word_counts, text):
-    """Find interesting patterns in the text."""
-    patterns = {
-        'repeated_words': [],
-        'long_words': [],
-        'short_words': [],
-        'word_variety': 0
-    }
-    
-    if not word_counts:
-        return patterns
-    
-    patterns['repeated_words'] = [
-        (word, count) for word, count in word_counts.most_common(10) 
-        if count > 1
-    ]
-    
-    patterns['long_words'] = [
-        word for word in word_counts.keys() 
-        if len(word) >= 7
-    ][:10]
-    
-    patterns['short_words'] = [
-        word for word in word_counts.keys() 
-        if len(word) <= 2
-    ][:10]
-    
-    total_words = sum(word_counts.values())
-    unique_words = len(word_counts)
-    patterns['word_variety'] = round(unique_words / total_words * 100, 1) if total_words > 0 else 0
-    
-    return patterns
-
-def print_header(title, width=60):
-    """Print a formatted header."""
-    print("\n" + "=" * width)
-    print(f"{title:^{width}}")
-    print("=" * width)
-
-def print_section(title, width=60):
-    """Print a formatted section header."""
-    print(f"\n{title}")
-    print("-" * len(title))
-
-def display_general_statistics(stats):
-    """Display general text statistics in a formatted way."""
-    print_section("📊 General Statistics")
-    
-    print(f"📄 Total Characters: {stats['character_count']:,}")
-    print(f"🔤 Characters (no spaces): {stats['character_count_no_spaces']:,}")
-    print(f"📝 Total Words: {stats['word_count']:,}")
-    print(f"📋 Total Sentences: {stats['sentence_count']:,}")
-    print(f"📄 Paragraphs: {stats['paragraph_count']:,}")
-    
-    if stats['sentence_count'] > 0:
-        words_per_sentence = stats['word_count'] / stats['sentence_count']
-        print(f"📏 Average Words per Sentence: {words_per_sentence:.1f}")
-    
-    if stats['word_count'] > 0:
-        chars_per_word = stats['character_count_no_spaces'] / stats['word_count']
-        print(f"📐 Average Characters per Word: {chars_per_word:.1f}")
-
-def display_word_analysis(word_analysis):
-    """Display word frequency analysis."""
-    print_section("🔤 Word Frequency Analysis")
-    
-    word_frequencies = word_analysis['word_frequencies']
-    statistics = word_analysis['statistics']
-    
-    print(f"🎯 Unique Words: {statistics['unique_words']:,}")
-    print(f"📊 Total Word Count: {statistics['total_words']:,}")
-    print(f"📈 Average Word Frequency: {statistics['average_frequency']}")
-    
-    if word_frequencies:
-        print(f"\n🏆 Top 10 Most Common Words:")
-        for i, (word, count) in enumerate(word_frequencies.items(), 1):
-            percentage = (count / statistics['total_words']) * 100
-            print(f"  {i:2d}. '{word}' - {count} times ({percentage:.1f}%)")
-
-def display_sentence_analysis(sentence_analysis):
-    """Display sentence analysis results."""
-    print_section("📋 Sentence Analysis")
-    
-    print(f"📊 Total Sentences: {sentence_analysis['sentence_count']}")
-    print(f"📏 Average Words per Sentence: {sentence_analysis['average_words_per_sentence']}")
-    
-    if sentence_analysis['longest_sentence']:
-        print(f"\n📏 Longest Sentence:")
-        print(f"   \"{sentence_analysis['longest_sentence'][:100]}{'...' if len(sentence_analysis['longest_sentence']) > 100 else ''}\"")
-    
-    if sentence_analysis['shortest_sentence']:
-        print(f"\n📏 Shortest Sentence:")
-        print(f"   \"{sentence_analysis['shortest_sentence']}\"")
-
-def display_readability_analysis(readability_stats):
-    """Display readability analysis."""
-    print_section("📖 Readability Analysis")
-    
-    print(f"📐 Average Word Length: {readability_stats['avg_word_length']} characters")
-    print(f"🎯 Complexity Score: {readability_stats['complexity_score']}/20")
-    print(f"📚 Readability Level: {readability_stats['readability_level']}")
-    
-    level = readability_stats['readability_level']
-    if level == 'Easy':
-        print("   💡 This text is easy to read and understand")
-    elif level == 'Moderate':
-        print("   💡 This text requires moderate reading skills")
-    elif level == 'Difficult':
-        print("   💡 This text is challenging and requires good reading skills")
-    else:
-        print("   💡 This text is very difficult and requires advanced reading skills")
-
-def display_interesting_patterns(patterns):
-    """Display interesting patterns found in the text."""
-    print_section("🔍 Interesting Patterns")
-    
-    print(f"🎨 Word Variety: {patterns['word_variety']}% (unique words)")
-    
-    if patterns['repeated_words']:
-        print(f"\n🔄 Most Repeated Words:")
-        for word, count in patterns['repeated_words'][:5]:
-            print(f"   '{word}' appears {count} times")
-    
-    if patterns['long_words']:
-        print(f"\n📏 Long Words (7+ characters):")
-        print(f"   {', '.join(patterns['long_words'][:8])}")
-    
-    if patterns['short_words']:
-        print(f"\n🔤 Short Words (1-2 characters):")
-        print(f"   {', '.join(patterns['short_words'][:10])}")
-
-def display_complete_analysis(analysis_results):
-    """Display complete text analysis in a professional format."""
-    if 'error' in analysis_results:
-        print(f"❌ Analysis Error: {analysis_results['error']}")
-        return
-    
-    print_header("📊 TEXT ANALYSIS REPORT 📊")
-    
-    if 'general_stats' in analysis_results:
-        display_general_statistics(analysis_results['general_stats'])
-    
-    if 'word_analysis' in analysis_results:
-        display_word_analysis(analysis_results['word_analysis'])
-    
-    if 'sentence_analysis' in analysis_results:
-        display_sentence_analysis(analysis_results['sentence_analysis'])
-    
-    if all(key in analysis_results for key in ['word_analysis', 'sentence_analysis']):
-        word_counts = Counter(analysis_results['word_analysis']['word_frequencies'])
-        text = analysis_results.get('original_text', '')
-        
-        readability_stats = calculate_readability_stats(
-            text,
-            word_counts,
-            analysis_results['sentence_analysis']
-        )
-        display_readability_analysis(readability_stats)
-        
-        patterns = find_interesting_patterns(word_counts, text)
-        display_interesting_patterns(patterns)
-    
-    print_section("✅ Analysis Complete")
-    print("📝 Report generated successfully!")
-
-def display_summary(analysis_results):
-    """Display a quick summary of the analysis."""
-    if 'error' in analysis_results:
-        print(f"❌ Error: {analysis_results['error']}")
-        return
-    
-    general = analysis_results.get('general_stats', {})
-    word_analysis = analysis_results.get('word_analysis', {})
-    
-    print("\n" + "="*40)
-    print("📊 QUICK SUMMARY")
-    print("="*40)
-    print(f"📄 Characters: {general.get('character_count', 0):,}")
-    print(f"📝 Words: {general.get('word_count', 0):,}")
-    print(f"📋 Sentences: {general.get('sentence_count', 0):,}")
-    
-    word_stats = word_analysis.get('statistics', {})
-    print(f"🎯 Unique Words: {word_stats.get('unique_words', 0):,}")
-    
-    most_common = word_stats.get('most_common', [])
-    if most_common:
-        top_word, count = most_common[0]
-        print(f"🏆 Most Common Word: '{top_word}' ({count} times)")
-    
-    print("="*40)
-
-# =============================================================================
-# MAIN INTEGRATION & TESTING (Module 3E)
-# =============================================================================
-
-def run_comprehensive_test():
-    """Run comprehensive testing of all components."""
-    print_header("🧪 COMPREHENSIVE TESTING SUITE 🧪")
-    
-    test_results = {
-        'file_io': False,
-        'text_processing': False,
-        'analysis': False,
-        'display': False
-    }
-    
-    # Test 1: File I/O
-    print_section("📁 Testing File I/O System")
-    try:
-        # Test with sample content
-        test_content = "This is a test. It has multiple sentences! Does it work?"
-        if test_content: # Simplified test: if we can define test_content, assume I/O basics are fine for this test
-            print("✅ File I/O system functional (simulated)")
-            test_results['file_io'] = True
-        else:
-            print("❌ File I/O test failed (simulated)")
-    except Exception as e:
-        print(f"❌ File I/O error: {e}")
-    
-    # Test 2: Text Processing
-    print_section("🔄 Testing Text Processing Pipeline")
-    try:
-        test_text = "Hello world! This is a test."
-        word_counts = count_words(test_text)
-        sentence_count = count_sentences(test_text)
-        
-        if word_counts and sentence_count > 0:
-            print("✅ Text processing pipeline functional")
-            test_results['text_processing'] = True
-        else:
-            print("❌ Text processing test failed")
-    except Exception as e:
-        print(f"❌ Text processing error: {e}")
-    
-    # Test 3: Analysis
-    print_section("📊 Testing Analysis Functions")
-    try:
-        test_text = "The quick brown fox jumps over the lazy dog."
-        results = analyze_text_complete(test_text)
-        
-        if 'error' not in results and results['general_stats']['word_count'] > 0:
-            print("✅ Analysis functions working")
-            test_results['analysis'] = True
-        else:
-            print("❌ Analysis test failed")
-    except Exception as e:
-        print(f"❌ Analysis error: {e}")
-    
-    # Test 4: Display
-    print_section("🖥️ Testing Display Functions")
-    try:
-        # For display, we'll assume if other parts work, display can be called.
-        # A true display test would involve capturing stdout or visual inspection.
-        print("✅ Display functions assumed functional if other tests pass")
-        test_results['display'] = True
-    except Exception as e:
-        print(f"❌ Display error: {e}")
-    
-    # Summary
-    print_section("🎯 Test Results Summary")
-    all_passed = all(test_results.values())
-    
-    for component, passed in test_results.items():
-        status = "✅ PASS" if passed else "❌ FAIL"
-        print(f"{component.replace('_', ' ').title()}: {status}")
-    
-    if all_passed:
-        print("\n🎉 All tests passed! Your text analyzer is ready!")
-    else:
-        print("\n⚠️ Some tests failed. Please review the errors above.")
-    
-    return all_passed
-
-def main():
-    """Main execution function - Complete integrated application."""
-    print_header("🚀 TEXT ANALYZER - COMPLETE VERSION 🚀")
-    print("Welcome to the comprehensive text analysis tool!")
-    print("Built through Modules 3A-3E")
-    
-    while True:
-        try:
-            print("\n" + "="*50)
-            print("📋 Main Menu")
-            print("="*50)
-            print("1. 📊 Analyze Text File")
-            print("2. 🧪 Run System Tests")
-            print("3. ❓ Help & Information")
-            print("4. 🚪 Exit")
-            print("="*50)
-            
-            choice = input("Enter your choice (1-4): ").strip()
-            
-            if choice == "1":
-                # Main analysis workflow
-                content = load_text_file()
-                
-                if not content:
-                    print("❌ No content loaded. Returning to main menu.")
-                    continue
-                
-                print("\n🔄 Running complete analysis...")
-                results = analyze_text_complete(content)
-                
-                if 'error' in results:
-                    print(f"❌ Analysis error: {results['error']}")
-                    continue
-                
-                # Display options
-                print("\n📊 Analysis complete! Choose display format:")
-                print("1. Complete Report")
-                print("2. Quick Summary")
-                print("3. Both")
-                
-                display_choice = input("Enter choice (1-3): ").strip()
-                
-                if display_choice == "1":
-                    display_complete_analysis(results)
-                elif display_choice == "2":
-                    display_summary(results)
-                elif display_choice == "3":
-                    display_summary(results)
-                    display_complete_analysis(results)
-                else:
-                    print("Invalid choice, showing summary:")
-                    display_summary(results)
-            
-            elif choice == "2":
-                # Run comprehensive tests
-                run_comprehensive_test()
-            
-            elif choice == "3":
-                # Help information
-                print_header("❓ HELP & INFORMATION ❓")
-                print("This text analyzer can process any UTF-8 text file and provide:")
-                print("• Word frequency analysis")
-                print("• Sentence structure analysis")
-                print("• Readability assessment")
-                print("• Pattern detection")
-                print("• Professional formatting")
-                print("\nFor best results:")
-                print("• Use plain text files (.txt)")
-                print("• Keep files under 10MB")
-                print("• Ensure UTF-8 encoding")
-                print("• Place files in the same directory as this script")
-            
-            elif choice == "4":
-                print("\n👋 Thank you for using Text Analyzer!")
-                print("🎉 Module 3 series complete!")
-                break
-            
-            else:
-                print("❌ Invalid choice. Please enter 1-4.")
-        
-        except KeyboardInterrupt:
-            print("\n\n⚠️ Interrupted by user")
-            break
-        except Exception as e:
-            print(f"\n❌ Unexpected error: {e}")
-            print("💡 Please try again or restart the application")
->>>>>>> 02ce7260
 
 if __name__ == "__main__":
     main()